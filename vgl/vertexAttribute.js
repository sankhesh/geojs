//////////////////////////////////////////////////////////////////////////////
/**
 * @module ogs.vgl
 */

/*jslint devel: true, forin: true, newcap: true, plusplus: true*/
/*jslint white: true, continue:true, indent: 2*/

<<<<<<< HEAD
/*global vglModule, ogs, vec4, inherit, $*/
//////////////////////////////////////////////////////////////////////////////

=======
/*global vglModule, gl, ogs, vec4, inherit, $*/
//////////////////////////////////////////////////////////////////////////////

//////////////////////////////////////////////////////////////////////////////
/**
 * Keys to identify vertex attributes
 *
 * @type {{Position: number, Normal: number, TextureCoordinate: number,
 *         Color: number, Scalar: number, Scalar2: number, Scalar3: number,
 *         Scalar4: number, Scalar5: number, Scalar6: number, Scalar7: number,
 *         CountAttributeIndex: number}}
 */
//////////////////////////////////////////////////////////////////////////////
>>>>>>> cb8ba6ae
vglModule.vertexAttributeKeys = {
  "Position" : 0,
  "Normal" : 1,
  "TextureCoordinate" : 2,
  "Color" : 3,
  "Scalar" : 4,
  "Scalar2" : 5,
  "Scalar3" : 6,
  "Scalar4" : 7,
  "Scalar5" : 8,
  "Scalar6" : 9,
  "Scalar7" : 10,
  "CountAttributeIndex" : 11
};

//////////////////////////////////////////////////////////////////////////////
/**
 * Create a new instance of vertexAttribute
 *
 * @param {string} name
 * @returns {vglModule.vertexAttribute}
 */
//////////////////////////////////////////////////////////////////////////////
vglModule.vertexAttribute = function(name) {
  'use strict';

  if (!(this instanceof vglModule.vertexAttribute)) {
    return new vglModule.vertexAttribute(name);
  }

  var m_name = name;

  ////////////////////////////////////////////////////////////////////////////
  /**
   * Get name of the vertex attribute
   *
   * @returns {string}
   */
  //////////////////////////////////////////////////////////////////////////////
  this.name = function() {
    return m_name;
  };

  //////////////////////////////////////////////////////////////////////////////
  /**
   * Bind vertex data to the given render state
   *
   * @param {vglModule.renderState} renderState
   * @param {vglModule.vertexAttributeKeys} key
   */
  //////////////////////////////////////////////////////////////////////////////
  this.bindVertexData = function(renderState, key) {
    var geometryData = renderState.m_mapper.geometryData(),
        sourceData = geometryData.sourceData(key),
        program = renderState.m_material.shaderProgram();

    gl.vertexAttribPointer(program.attributeLocation(m_name), sourceData
        .attributeNumberOfComponents(key), sourceData.attributeDataType(key),
                           sourceData.normalized(key), sourceData
                               .attributeStride(key), sourceData
                               .attributeOffset(key));

    gl.enableVertexAttribArray(program.attributeLocation(m_name));
  };

  //////////////////////////////////////////////////////////////////////////////
  /**
   * Undo bind vertex data for a given render state
   *
   * @param {vglModule.renderState} renderState
   * @param {vglModule.vertexAttributeKeys} key
   */
  //////////////////////////////////////////////////////////////////////////////
  this.undoBindVertexData = function(renderState, key) {
    var program = renderState.m_material.shaderProgram();

    gl.disableVertexAttribArray(program.attributeLocation(m_name));
  };
};<|MERGE_RESOLUTION|>--- conflicted
+++ resolved
@@ -6,11 +6,6 @@
 /*jslint devel: true, forin: true, newcap: true, plusplus: true*/
 /*jslint white: true, continue:true, indent: 2*/
 
-<<<<<<< HEAD
-/*global vglModule, ogs, vec4, inherit, $*/
-//////////////////////////////////////////////////////////////////////////////
-
-=======
 /*global vglModule, gl, ogs, vec4, inherit, $*/
 //////////////////////////////////////////////////////////////////////////////
 
@@ -24,7 +19,6 @@
  *         CountAttributeIndex: number}}
  */
 //////////////////////////////////////////////////////////////////////////////
->>>>>>> cb8ba6ae
 vglModule.vertexAttributeKeys = {
   "Position" : 0,
   "Normal" : 1,
