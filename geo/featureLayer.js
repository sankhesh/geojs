--- conflicted
+++ resolved
@@ -262,7 +262,32 @@
     }
   };
 
-<<<<<<< HEAD
+  ////////////////////////////////////////////////////////////////////////////
+  /**
+   * Get if layer is visible.
+   *
+   * @returns {Boolean}
+   */
+  ////////////////////////////////////////////////////////////////////////////
+  this.visible = function() {
+    return m_visible;
+  };
+
+  ////////////////////////////////////////////////////////////////////////////
+  /**
+   * Set layer visible true or false. Set the visability of the features in
+   * this layer.
+   *
+   * @returns {Boolean}
+   */
+  ////////////////////////////////////////////////////////////////////////////
+  this.setVisible = function(flag) {
+    m_visible = flag
+
+    $.each(m_features, function(i, feature){
+      feature.setVisible(flag)
+    });
+  };
 
   ////////////////////////////////////////////////////////////////////////////
   /**
@@ -292,43 +317,9 @@
       }
     }
   }
-=======
-  ////////////////////////////////////////////////////////////////////////////
-  /**
-   * Get if layer is visible.
-   *
-   * @returns {Boolean}
-   */
-  ////////////////////////////////////////////////////////////////////////////
-  this.visible = function() {
-    return m_visible;
-  };
-
-  ////////////////////////////////////////////////////////////////////////////
-  /**
-   * Set layer visible true or false. Set the visability of the features in
-   * this layer.
-   *
-   * @returns {Boolean}
-   */
-  ////////////////////////////////////////////////////////////////////////////
-  this.setVisible = function(flag) {
-    m_visible = flag
-
-    $.each(m_features, function(i, feature){
-      feature.setVisible(flag)
-    });
-  };
-
->>>>>>> ba23f56f
 
   this.setOpacity(this.opacity());
   return this;
 };
 
-inherit(geoModule.featureLayer, geoModule.layer);
-
-/* Local Variables:   */
-/* mode: js           */
-/* js-indent-level: 2 */
-/* End:               */+inherit(geoModule.featureLayer, geoModule.layer);