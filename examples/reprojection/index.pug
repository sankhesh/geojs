<<<<<<< HEAD
|---
|layout: example
|title: Reproject tiles
|about: This example shows how you can reproject tiles from one projection to another.  The source tiles are in Web Mercator (EPSG:3857), but can be drawn in many different projections.
|---
| 
#controls
  .form-group(title="The url used to fetch tiles.  Use {x}, {y}, {z}, and {s} for templating.")
    label(for="layer-url") Tile URL
    select#layer-url.layerparam(param-name="url", list="url-list", placeholder="http://{s}.tile.openstreetmap.org/{z}/{x}/{y}.png")
      option(value="http://{s}.tile.openstreetmap.org/{z}/{x}/{y}.png", credit="© OpenStreetMap contributors") OpenStreetMap
      option(value="../../data/tilefancy.png", credit="") Fancy Test Tile
      option(value="http://tile.stamen.com/toner-lite/{z}/{x}/{y}.png", credit='Map tiles by <a href="http://stamen.com">Stamen Design</a>, under <a href="http://creativecommons.org/licenses/by/3.0">CC BY 3.0</a>. Data by <a href="http://openstreetmap.org">OpenStreetMap</a>, under <a href="http://www.openstreetmap.org/copyright">ODbL</a>.') Toner Lite
  .form-group(title="Web maps are most often rendered using a Mercator geographic coordinate system, but other projections can be used.  See spatialreference.org for more information on projections.")
    label(for="map-gcs") Map GCS
    select#map-gcs.mapparam(param-name="gcs", placeholder="EPSG:3857 - Web Mercator", reload="true")
      option(value="EPSG:3857") EPSG:3857 - Web Mercator
  .form-group(title="Show capital cities of the world.  Click on a city to center it.")
    label(for="capitals") Show Capitals
    input#capitals.mapparam(param-name="capitals", type="checkbox", placeholder="true", checked="checked")
=======
extends ../common/index.pug

block append mainContent
  #controls
    .form-group(title="The url used to fetch tiles.  Use {x}, {y}, {z}, and {s} for templating.")
      label(for="layer-url") Tile URL
      select#layer-url.layerparam(param-name="url", list="url-list", placeholder="http://{s}.tile.openstreetmap.org/{z}/{x}/{y}.png")
        option(value="http://{s}.tile.openstreetmap.org/{z}/{x}/{y}.png", credit="© OpenStreetMap contributors") OpenStreetMap
        option(value="../../data/tilefancy.png", credit="") Fancy Test Tile
        option(value="http://tile.stamen.com/toner-lite/{z}/{x}/{y}.png", credit='Map tiles by <a href="http://stamen.com">Stamen Design</a>, under <a href="http://creativecommons.org/licenses/by/3.0">CC BY 3.0</a>. Data by <a href="http://openstreetmap.org">OpenStreetMap</a>, under <a href="http://www.openstreetmap.org/copyright">ODbL</a>.') Toner Lite
    .form-group(title="Web maps are most often rendered using a Mercator geographic coordinate system, but other projections can be used.  See spatialreference.org for more information on projections.")
      label(for="map-gcs") Map GCS
      select#map-gcs.mapparam(param-name="gcs", placeholder="EPSG:3857 - Web Mercator", reload="true")
        option(value="EPSG:3857") EPSG:3857 - Web Mercator
    .form-group(title="Show capital cities of the world.  Click on a city to center it.")
      label(for="capitals") Show Capitals
      input#capitals.mapparam(param-name="capitals", type="checkbox", placeholder="true", checked="checked")
>>>>>>> cb4ea546
<|MERGE_RESOLUTION|>--- conflicted
+++ resolved
@@ -1,25 +1,3 @@
-<<<<<<< HEAD
-|---
-|layout: example
-|title: Reproject tiles
-|about: This example shows how you can reproject tiles from one projection to another.  The source tiles are in Web Mercator (EPSG:3857), but can be drawn in many different projections.
-|---
-| 
-#controls
-  .form-group(title="The url used to fetch tiles.  Use {x}, {y}, {z}, and {s} for templating.")
-    label(for="layer-url") Tile URL
-    select#layer-url.layerparam(param-name="url", list="url-list", placeholder="http://{s}.tile.openstreetmap.org/{z}/{x}/{y}.png")
-      option(value="http://{s}.tile.openstreetmap.org/{z}/{x}/{y}.png", credit="© OpenStreetMap contributors") OpenStreetMap
-      option(value="../../data/tilefancy.png", credit="") Fancy Test Tile
-      option(value="http://tile.stamen.com/toner-lite/{z}/{x}/{y}.png", credit='Map tiles by <a href="http://stamen.com">Stamen Design</a>, under <a href="http://creativecommons.org/licenses/by/3.0">CC BY 3.0</a>. Data by <a href="http://openstreetmap.org">OpenStreetMap</a>, under <a href="http://www.openstreetmap.org/copyright">ODbL</a>.') Toner Lite
-  .form-group(title="Web maps are most often rendered using a Mercator geographic coordinate system, but other projections can be used.  See spatialreference.org for more information on projections.")
-    label(for="map-gcs") Map GCS
-    select#map-gcs.mapparam(param-name="gcs", placeholder="EPSG:3857 - Web Mercator", reload="true")
-      option(value="EPSG:3857") EPSG:3857 - Web Mercator
-  .form-group(title="Show capital cities of the world.  Click on a city to center it.")
-    label(for="capitals") Show Capitals
-    input#capitals.mapparam(param-name="capitals", type="checkbox", placeholder="true", checked="checked")
-=======
 extends ../common/index.pug
 
 block append mainContent
@@ -36,5 +14,4 @@
         option(value="EPSG:3857") EPSG:3857 - Web Mercator
     .form-group(title="Show capital cities of the world.  Click on a city to center it.")
       label(for="capitals") Show Capitals
-      input#capitals.mapparam(param-name="capitals", type="checkbox", placeholder="true", checked="checked")
->>>>>>> cb4ea546
+      input#capitals.mapparam(param-name="capitals", type="checkbox", placeholder="true", checked="checked")