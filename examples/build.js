--- conflicted
+++ resolved
@@ -49,15 +49,11 @@
 
     json.bundle = '../bundle.js';
 
-<<<<<<< HEAD
-    var fn = pug.compileFile(path.relative('.', path.resolve(dir, 'index.pug')), {pretty: false});
-=======
     var pugFile = path.relative('.', path.resolve(dir, 'index.pug'));
     if (!fs.existsSync(path.resolve(dir, 'index.pug'))) {
       pugFile = path.relative('.', path.resolve(dir, '../common/index.pug'));
     }
-    var fn = pug.compileFile(pugFile, {pretty: true});
->>>>>>> cb4ea546
+    var fn = pug.compileFile(pugFile, {pretty: false});
     fs.writeFileSync(path.resolve(output, 'index.html'), fn(json));
     return json;
   });
